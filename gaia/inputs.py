import json
import os
import errno
import geopandas
import gdal
import shutil
<<<<<<< HEAD
import pysal
from gaia.gdal_functions import gdal_reproject
=======
>>>>>>> 5befb6b0
try:
    import osr
except ImportError:
    from osgeo import osr
import gaia.formats as formats
from gaia.core import GaiaException, config
from gaia.filters import filter_pandas
from gaia.gdal_functions import gdal_reproject


class MissingParameterError(GaiaException):
    """Raise when a required parameter is missing"""
    pass


class MissingDataException(GaiaException):
    """Raise when required data is missing"""
    pass


class UnsupportedFormatException(GaiaException):
    """Raise when an unsupported data format is used"""
    pass


class GaiaIO(object):
    """Abstract IO class for importing/exporting data from a certain source"""
    data = None
    filter = None
    default_output = None

    def __init__(self, **kwargs):
        self.tmp_dir = config['gaia']['tmp_dir']
        self.default_epsg = config['gaia']['default_epsg']
        for k, v in kwargs.items():
            setattr(self, k, v)

    def read(self, *args, **kwargs):
        raise NotImplementedError()

    def write(self, *args, **kwargs):
        pass

    def create_output_dir(self, filename):
        if not os.path.exists(os.path.dirname(filename)):
            try:
                os.makedirs(os.path.dirname(filename))
            except OSError as exc:
                if exc.errno != errno.EEXIST:
                    raise

    def get_epsg(self):
        if self.data is None:
            self.read()
        if self.data.__class__.__name__ == 'GeoDataFrame':
            crs = self.data.crs.get('init', None)
            if crs and ':' in crs:
                crs = crs.split(':')[1]
            if crs.isdigit():
                self.epsg = crs
                return self.epsg
            else:
                # Assume EPSG:4326
                self.epsg = 4326
                return self.epsg
        elif self.data.__class__.__name__ == 'Dataset':
            projection = self.data.GetProjection()
            data_crs = osr.SpatialReference(wkt=projection)
            try:
                self.epsg = data_crs.GetAttrValue('AUTHORITY', 1)
                return self.epsg
            except KeyError:
                # Return the WKT projection instead
                self.epsg = projection
                return projection

    def delete(self):
        raise NotImplementedError()


class FeatureIO(GaiaIO):
    """
    GeoJSON Feature Collection IO
    """
    default_output = formats.PANDAS

    def __init__(self,  features=None, **kwargs):
        super(FeatureIO, self).__init__(**kwargs)
        self.features = features

    def read(self, format=None):
        if not format:
            format = self.default_output
        if self.data is None and self.features:
            if type(self.features) == str:
                self.features = json.loads(self.features)
            features = self.features

            if 'type' in features and features['type'] == 'FeatureCollection':
                self.data = geopandas.GeoDataFrame.from_features(
                    self.features['features'])
                # Assume EPSG:4326
                self.data.crs = {'init': 'epsg:4326'}
                if 'crs' in features:
                    if 'init' in features['crs']['properties']:
                        self.data.crs = features['crs']['properties']

            else:
                self.data = geopandas.GeoDataFrame.from_features(features)
                # Assume EPSG:4326
                self.data.crs = {'init': 'epsg:4326'}
                if 'crs' in features[0]:
                    if 'init' in features[0]['crs']['properties']:
                        self.data.crs = features[0]['crs']['properties']
        if format == formats.JSON:
            return self.data.to_json()
        else:
            return self.data

    def delete(self):
        self.data = None


class FileIO(GaiaIO):
    """Read and write file data."""

    def __init__(self, uri=None, filter=None, **kwargs):
        if uri and self.allowed_folder(uri):
            raise GaiaException(
                "Access to this directory is not permitted : {}".format(
                    os.path.dirname(uri)))
        self.uri = uri
        self.filter = filter
        super(FileIO, self).__init__(uri=uri, filter=filter, **kwargs)
        if self.uri:
            self.ext = os.path.splitext(self.uri)[1].lower()

    def allowed_folder(self, folder):
        allowed_dirs = config['gaia']['fileio_paths'].split(',')
        if not allowed_dirs:
            return True
        filepath = os.path.abspath(os.path.dirname(folder))
        allowed = False
        for path in allowed_dirs:
            if filepath.startswith(path):
                allowed = True
                break
        return allowed

    def read(self, standardize=False):
        if not os.path.exists(self.uri):
            raise MissingDataException(
                'Specified file not found: {}'.format(self.uri))

    def delete(self):
        if os.path.exists(self.uri):
            shutil.rmtree(os.path.dirname(self.uri))


class VectorFileIO(FileIO):
    """Read and write vector file data (such as GeoJSON)"""

    default_output = formats.PANDAS

    def read(self, standardize=False, format=None):
        if not format:
            format = self.default_output
        if self.ext not in formats.VECTOR:
            raise UnsupportedFormatException(
                "Only the following vector formats are supported: {}".format(
                    ','.join(formats.VECTOR)
                )
            )
        super(VectorFileIO, self).read()
        if self.data is None:
            self.data = geopandas.read_file(self.uri)
            if self.filter:
                self.filter_data()
        if format == formats.JSON:
            return self.data.to_json()
        else:
            return self.data

    def write(self, filename=None, as_type='json'):
        """
        Write data (assumed geopandas) to geojson or shapefile
        :param filename: Base filename
        :param as_type: shapefile or json
        :return: location of file
        """
        if not filename:
            filename = self.uri
        self.create_output_dir(filename)
        if as_type == 'json':
            with open(filename, 'w') as outfile:
                outfile.write(self.data.to_json())
        elif as_type == 'shapefile':
            self.data.to_file(filename)
        else:
            raise NotImplementedError('{} not a valid type'.format(as_type))
        return self.uri

    def filter_data(self):
        self.data = filter_pandas(self.data, self.filter)


class RasterFileIO(FileIO):
    """Read and write raster data (GeoTIFF)"""

    default_output = formats.RASTER

    def read(self):
        if self.ext not in formats.RASTER:
            raise UnsupportedFormatException(
                "Only the following raster formats are supported: {}".format(
                    ','.join(formats.RASTER)
                )
            )
        super(RasterFileIO, self).read()
        self.basename = os.path.basename(self.uri)
        if not self.data:
            self.data = gdal.Open(self.uri)
        return self.data


class ProcessIO(GaiaIO):
    """IO for nested GaiaProcess objects"""
    def __init__(self, process=None, parent=None, **kwargs):
        super(ProcessIO, self).__init__(**kwargs)
        self.process = process
        self.parent = parent
        self.default_output = process.default_output

    def read(self):
        if self.data is None:
            self.process.compute()
            self.data = self.process.output.data
        return self.data


class GirderIO(GaiaIO):
    """Read and write Girder files/items/metadata"""

    default_output = None

    def __init__(self, name, girder_uris=[], auth=None, **kwargs):
        super(GirderIO, self).__init__(**kwargs)
        raise NotImplementedError


class PostgisIO(GaiaIO):
    """Read and write PostGIS data"""
    default_output = formats.JSON

    def __init__(self, name, connection='', **kwargs):
        super(PostgisIO, self).__init__(**kwargs)
        raise NotImplementedError


class WeightFileIO(FileIO):
    """Read vector and write weight file data (such as .gal)"""

    default_output = formats.WEIGHT

    def read(self, format=None):
        if not format:
            format = self.default_output
        if self.ext not in formats.WEIGHT:
            raise UnsupportedFormatException(
                "Only the following weight formats are supported: {}".format(
                    ','.join(formats.WEIGHT)
                )
            )
        super(WeightFileIO, self).read()
        if self.data is None:
            weightfile = pysal.open(self.uri, 'r')
            self.data = weightfile.read()
            weightfile.close()
        return self.data

    def write(self, filename=None, as_type='gal'):
        """
        Write data (assumed pysal weight object) to gal binary weight files
        :param filename: Base filename
        :param as_type: gal
        :return: location of file
        """
        if not filename:
            filename = self.uri
        self.create_output_dir(filename)
        if as_type == 'gal':
            gal = pysal.open(filename, 'w')
            gal.write(self.data)
            gal.close()
        else:
            raise NotImplementedError('{} not a valid type'.format(as_type))
        return self.uri


class JsonFileIO(FileIO):
    """Read json and write json file data (such as .json)"""

    default_output = formats.JSON

    def read(self, format=None):
        if not format:
            format = self.default_output
        if self.ext not in formats.JSON:
            raise UnsupportedFormatException(
                "Only the following weight formats are supported: {}".format(
                    ','.join(formats.JSON)
                )
            )
        super(JsonFileIO, self).read()
        if self.data is None:
            with open(self.uri, 'r') as f:
                self.data = json.load(f)
        return self.data

    def write(self, filename=None, as_type='json'):
        """
        Write data (assumed dictionary object) to json file
        :param filename: Base filename
        :param as_type: json
        :return: location of file
        """
        if not filename:
            filename = self.uri
        self.create_output_dir(filename)
        if as_type == 'json':
            with open(filename, 'w') as f:
                json.dump(self.data, f)
        else:
            raise NotImplementedError('{} not a valid type'.format(as_type))
        return self.uri

def reproject(dataio, epsg):
    dataset = dataio.read()
    dataclass = dataset.__class__.__name__
    original_crs = dataio.get_epsg()
    # Run appropriate reprojection method

    if original_crs != epsg:
        if dataclass == 'GeoDataFrame':
            dataio.data = dataset.to_crs(epsg=epsg)
            dataio.epsg = epsg
        elif dataclass == 'Dataset':
            dataio.data = gdal_reproject(dataset, '', epsg=epsg)
            dataio.epsg = epsg
<|MERGE_RESOLUTION|>--- conflicted
+++ resolved
@@ -4,11 +4,8 @@
 import geopandas
 import gdal
 import shutil
-<<<<<<< HEAD
 import pysal
-from gaia.gdal_functions import gdal_reproject
-=======
->>>>>>> 5befb6b0
+
 try:
     import osr
 except ImportError:
