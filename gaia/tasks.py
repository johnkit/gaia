--- conflicted
+++ resolved
@@ -22,13 +22,8 @@
 from gaia.core import config
 
 app = Celery('tasks',
-<<<<<<< HEAD
-             backend=config['celery']['celery_backend'],
-             broker=config['celery']['celery_broker'])
-=======
              backend=config['gaia_celery']['celery_backend'],
              broker=config['gaia_celery']['celery_broker'])
->>>>>>> 1a9a0665
 
 
 @app.task
