--- conflicted
+++ resolved
@@ -2,11 +2,8 @@
 import os
 import unittest
 from zipfile import ZipFile
-<<<<<<< HEAD
 import pysal
 
-=======
->>>>>>> e697def3
 from gaia import formats
 import gaia.geo.processes_vector as pv
 import gaia.geo.processes_raster as pr
