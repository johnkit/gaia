--- conflicted
+++ resolved
@@ -287,75 +287,6 @@
             if process:
                 process.purge()
 
-<<<<<<< HEAD
-    def test_cluster(self):
-        """
-        Test ClusterProcess for vector inputs
-        """
-        vector_io = VectorFileIO(
-            name='input', uri=os.path.join(testfile_path, 'brazil_microcephaly.geojson'))
-        args = {
-            'var_col': 'cases_confirmed'
-        }
-        process = pv.ClusterProcess(
-            inputs=[vector_io], args=args)
-        try:
-            process.compute()
-            with open(os.path.join(
-                    testfile_path,
-                    'cluster_process_results.json')) as exp:
-                expected_json = json.load(exp)
-            actual_json = json.loads(process.output.read(format=formats.JSON))
-            self.assertEquals(len(expected_json['features']),
-                              len(actual_json['features']))
-        finally:
-            if process:
-                process.purge()
-
-    def test_autocorrelation(self):
-        """
-        Test AutocorrelationProcess for vector inputs
-        """
-        vector_io = VectorFileIO(
-            name='input', uri=os.path.join(testfile_path, 'brazil_microcephaly.geojson'))
-        args = {
-            'var_col': 'cases_confirmed'
-        }
-        process = pv.AutocorrelationProcess(
-            inputs=[vector_io], args=args)
-        try:
-            process.compute()
-            with open(os.path.join(
-                    testfile_path,
-                    'autocorrelation_process_results.json')) as exp:
-                expected_json = json.load(exp)
-            actual_json = process.output.read(format=formats.JSON)
-            self.assertEquals(expected_json['I'],
-                              actual_json['I'])
-        finally:
-            if process:
-                process.purge()
-
-    def test_weight(self):
-        """
-        Test WeightProcess for vector inputs
-        """
-        vector_io = VectorFileIO(
-            name='input' ,uri=os.path.join(testfile_path, 'brazil_microcephaly.geojson'))
-        args = {
-            'weight_type': 'knnW'
-        }
-        process = pv.WeightProcess(
-            inputs=[vector_io], args=args)
-        try:
-            process.compute()
-            exp = pysal.open(os.path.join(testfile_path, 'weight_process_result.gal'), 'r')
-            expected_w = exp.read()
-            exp.close()
-            actual = process.output.read(format=formats.WEIGHT)
-            self.assertEquals(expected_w.n,
-                              actual.n)
-=======
     def test_rastermath_logical_operators(self):
         """
         Test creation of a masked raster based on logical operators
@@ -388,7 +319,74 @@
             ora, r1a = [x.ReadAsArray() for x in (orb, r1b)]
             self.assertTrue(ora[120, 10] == 0 and r1a[120, 10] == 29623)
             self.assertTrue(ora[175, 10] == 0 and r1a[175, 10] == 23928)
->>>>>>> b871796b
+
+    def test_cluster(self):
+        """
+        Test ClusterProcess for vector inputs
+        """
+        vector_io = VectorFileIO(
+            name='input', uri=os.path.join(testfile_path, 'brazil_microcephaly.geojson'))
+        args = {
+            'var_col': 'cases_confirmed'
+        }
+        process = pv.ClusterProcess(
+            inputs=[vector_io], args=args)
+        try:
+            process.compute()
+            with open(os.path.join(
+                    testfile_path,
+                    'cluster_process_results.json')) as exp:
+                expected_json = json.load(exp)
+            actual_json = json.loads(process.output.read(format=formats.JSON))
+            self.assertEquals(len(expected_json['features']),
+                              len(actual_json['features']))
+        finally:
+            if process:
+                process.purge()
+
+    def test_autocorrelation(self):
+        """
+        Test AutocorrelationProcess for vector inputs
+        """
+        vector_io = VectorFileIO(
+            name='input', uri=os.path.join(testfile_path, 'brazil_microcephaly.geojson'))
+        args = {
+            'var_col': 'cases_confirmed'
+        }
+        process = pv.AutocorrelationProcess(
+            inputs=[vector_io], args=args)
+        try:
+            process.compute()
+            with open(os.path.join(
+                    testfile_path,
+                    'autocorrelation_process_results.json')) as exp:
+                expected_json = json.load(exp)
+            actual_json = process.output.read(format=formats.JSON)
+            self.assertEquals(expected_json['I'],
+                              actual_json['I'])
+        finally:
+            if process:
+                process.purge()
+
+    def test_weight(self):
+        """
+        Test WeightProcess for vector inputs
+        """
+        vector_io = VectorFileIO(
+            name='input' ,uri=os.path.join(testfile_path, 'brazil_microcephaly.geojson'))
+        args = {
+            'weight_type': 'knnW'
+        }
+        process = pv.WeightProcess(
+            inputs=[vector_io], args=args)
+        try:
+            process.compute()
+            exp = pysal.open(os.path.join(testfile_path, 'weight_process_result.gal'), 'r')
+            expected_w = exp.read()
+            exp.close()
+            actual = process.output.read(format=formats.WEIGHT)
+            self.assertEquals(expected_w.n,
+                              actual.n)
         finally:
             if process:
                 process.purge()