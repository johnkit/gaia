#!/usr/bin/env python
# -*- coding: utf-8 -*-

###############################################################################
#  Copyright Kitware Inc. and Epidemico Inc.
#
#  Licensed under the Apache License, Version 2.0 ( the "License" );
#  you may not use this file except in compliance with the License.
#  You may obtain a copy of the License at
#
#    http://www.apache.org/licenses/LICENSE-2.0
#
#  Unless required by applicable law or agreed to in writing, software
#  distributed under the License is distributed on an "AS IS" BASIS,
#  WITHOUT WARRANTIES OR CONDITIONS OF ANY KIND, either express or implied.
#  See the License for the specific language governing permissions and
#  limitations under the License.
###############################################################################
import json
import os
import unittest
from zipfile import ZipFile
import pysal

from gaia import formats
<<<<<<< HEAD
import gaia.geo.processes_vector as pv
import gaia.geo.processes_raster as pr
import gaia.geo.processes_twitter as tw
from gaia.inputs import RasterFileIO, VectorFileIO, FeatureIO, TwitterIO
=======
import gaia.geo as geo
from gaia.inputs import RasterFileIO, VectorFileIO, FeatureIO
>>>>>>> 799fd215

testfile_path = os.path.join(os.path.dirname(
    os.path.realpath(__file__)), '../data')


class TestGaiaProcessors(unittest.TestCase):

    def test_zonalstats(self):
        vector_io = FeatureIO(features=[
            {"type": "Feature",
             "geometry": {
                 "type": "Polygon",
                 "coordinates": [
                     [[100.0, 0.0], [120.0, 0.0], [120.0, 30.0],
                      [100.0, 30.0], [100.0, 0.0]]
                 ]
             },
             "properties": {
                 "prop0": "value1",
                 "prop1": {"this": "that"}
             }
             },
            {"type": "Feature",
             "geometry": {
                 "type": "Polygon",
                 "coordinates": [
                     [[-100.0, 0.0], [-120.0, 0.0], [-120.0, -30.0],
                      [100.0, -30.0], [100.0, 0.0]]
                 ]
             },
             "properties": {
                 "prop0": "value0",
                 "prop1": {"this": "other thing"}
             }
             }])
        raster_io = RasterFileIO(name='temp', uri=os.path.join(
            testfile_path, 'globalairtemp.tif'))
        process = geo.ZonalStatsProcess(inputs=[raster_io, vector_io])
        try:
            process.compute()
            with open(os.path.join(
                    testfile_path,
                    'zonalstats_process_results.json')) as exp:
                expected_json = json.load(exp)
            actual_json = json.loads(process.output.read(format=formats.JSON))
            self.assertEquals(len(expected_json['features']),
                              len(actual_json['features']))
        finally:
            pass
            if process:
                process.purge()

    def test_within(self):
        """
        Test WithinProcess for vector inputs
        """
        vector1_io = VectorFileIO(
            uri=os.path.join(testfile_path, 'iraq_hospitals.geojson'))
        vector2_io = VectorFileIO(
            uri=os.path.join(testfile_path, 'baghdad_districts.geojson'))
        process = geo.WithinProcess(inputs=[vector1_io, vector2_io])
        try:
            process.compute()
            self.assertEquals(len(process.output.data), 19)
        finally:
            if process:
                process.purge()

    def test_intersect(self):
        """
        Test IntersectsProcess for vector inputs
        """
        vector1_io = VectorFileIO(
            uri=os.path.join(testfile_path, 'baghdad_districts.geojson'))
        vector2_io = VectorFileIO(
            uri=os.path.join(testfile_path, 'iraq_roads.geojson'))
        process = geo.IntersectsProcess(
            inputs=[vector1_io, vector2_io])
        try:
            process.compute()
            with open(os.path.join(
                    testfile_path,
                    'intersects_process_results.json')) as exp:
                expected_json = json.load(exp)
            actual_json = json.loads(process.output.read(format=formats.JSON))
            self.assertEquals(len(expected_json['features']),
                              len(actual_json['features']))
        finally:
            if process:
                process.purge()

    def test_cross(self):
        """
        Test IntersectsProcess for vector inputs
        """
        vector1_io = VectorFileIO(
            uri=os.path.join(testfile_path, 'baghdad_districts.geojson'))
        vector2_io = VectorFileIO(
            uri=os.path.join(testfile_path, 'iraq_roads.geojson'))
        process = geo.CrossesProcess(
            inputs=[vector1_io, vector2_io])
        try:
            process.compute()
            with open(os.path.join(
                    testfile_path,
                    'crosses_process_results.json')) as exp:
                expected_json = json.load(exp)
            actual_json = json.loads(process.output.read(format=formats.JSON))
            self.assertEquals(len(expected_json['features']),
                              len(actual_json['features']))
        finally:
            if process:
                process.purge()

    def test_touch(self):
        """
        Test IntersectsProcess for vector inputs
        """
        vector1_io = VectorFileIO(
            uri=os.path.join(testfile_path, 'baghdad_districts.geojson'))
        vector2_io = VectorFileIO(
            uri=os.path.join(testfile_path, 'iraq_roads.geojson'))
        process = geo.TouchesProcess(
            inputs=[vector1_io, vector2_io])
        try:
            process.compute()
            with open(os.path.join(
                    testfile_path,
                    'touches_process_results.json')) as exp:
                expected_json = json.load(exp)
            actual_json = json.loads(process.output.read(format=formats.JSON))
            self.assertEquals(len(expected_json['features']),
                              len(actual_json['features']))
        finally:
            if process:
                process.purge()

    def test_union(self):
        """
        Test UnionProcess for vector inputs
        """
        vector1_io = VectorFileIO(
            uri=os.path.join(testfile_path, 'baghdad_districts.geojson'),
            filters=[('NNAME', 'contains', '^A')])
        vector2_io = VectorFileIO(
            uri=os.path.join(testfile_path, 'baghdad_districts.geojson'),
            filters=[('NNAME', 'contains', '^B')])
        process = geo.UnionProcess(inputs=[vector1_io, vector2_io])
        try:
            process.compute()
            with open(os.path.join(
                    testfile_path,
                    'union_process_results.json')) as exp:
                expected_json = json.load(exp)
            actual_json = json.loads(process.output.read(format=formats.JSON))
            self.assertEquals(len(expected_json['features']),
                              len(actual_json['features']))
        finally:
            if process:
                process.purge()

    def test_disjoint(self):
        """
        Test DisjointProcess for vector inputs
        """
        vector1_io = VectorFileIO(
            uri=os.path.join(testfile_path, 'baghdad_districts.geojson'))
        vector2_io = VectorFileIO(
            uri=os.path.join(testfile_path, 'iraq_roads.geojson'))
        process = geo.DisjointProcess(inputs=[vector1_io, vector2_io])
        try:
            process.compute()
            with open(os.path.join(
                    testfile_path,
                    'difference_process_results.json')) as exp:
                expected_json = json.load(exp)
            actual_json = json.loads(process.output.read(format=formats.JSON))
            self.assertEquals(len(expected_json['features']),
                              len(actual_json['features']))
        finally:
            if process:
                process.purge()

    def test_centroid(self):
        """
        Test CentroidProcess for vector inputs
        """
        vector1_io = VectorFileIO(
            uri=os.path.join(testfile_path, 'baghdad_districts.geojson'))
        process = geo.CentroidProcess(inputs=[vector1_io])
        try:
            process.compute()
            with open(os.path.join(
                    testfile_path,
                    'centroid_process_results.json')) as exp:
                expected_json = json.load(exp)
            actual_json = json.loads(process.output.read(format=formats.JSON))
            self.assertEquals(len(expected_json['features']),
                              len(actual_json['features']))
        finally:
            if process:
                process.purge()

    def test_distance(self):
        """
        Test DistanceProcess for vector inputs
        """
        vector1_io = VectorFileIO(
            uri=os.path.join(testfile_path, 'baghdad_districts.geojson'))
        vector2_io = VectorFileIO(
            uri=os.path.join(testfile_path, 'iraq_hospitals.geojson'))
        process = geo.DistanceProcess(inputs=[vector1_io, vector2_io])
        try:
            process.compute()
            with open(os.path.join(
                    testfile_path,
                    'distance_process_results.json')) as exp:
                expected_json = json.load(exp)
            actual_json = json.loads(process.output.read(format=formats.JSON))
            self.assertEquals(len(expected_json['features']),
                              len(actual_json['features']))
        finally:
            if process:
                process.purge()

    def test_subset_raster(self):
        """
        Test SubsetProcess for vector & raster inputs
        """
        zipfile = ZipFile(os.path.join(testfile_path, '2states.zip'), 'r')
        zipfile.extract('2states.geojson', testfile_path)

        vector_io = VectorFileIO(
            uri=os.path.join(testfile_path, '2states.geojson'))
        raster_io = RasterFileIO(
            uri=os.path.join(testfile_path, 'globalairtemp.tif'))
        process = geo.SubsetProcess(inputs=[raster_io, vector_io])
        try:
            process.compute()
            self.assertEquals(type(process.output.data).__name__, 'Dataset')
            self.assertTrue(os.path.exists(process.output.uri))
            self.assertIsNotNone(process.id)
            self.assertIn(process.id, process.output.uri)
        finally:
            testfile = os.path.join(testfile_path, '2states.geojson')
            if os.path.exists(testfile):
                os.remove(testfile)
            if process:
                process.purge()

    def test_rastermath_add(self):
        """
        Test adding two rasters together
        """
        raster1_io = RasterFileIO(
            name='A', uri=os.path.join(testfile_path, 'globalairtemp.tif'))
        raster2_io = RasterFileIO(
            name='B', uri=os.path.join(testfile_path, 'globalprecip.tif'))
        calc = 'A + B'
        bands = [1, 1]

        process = geo.RasterMathProcess(
            inputs=[raster1_io, raster2_io], calc=calc, bands=bands)
        try:
            process.compute()
            self.assertTrue(os.path.exists(process.output.uri))
            oraster, raster1, raster2 = [x.read() for x in (
                process.output, raster1_io, raster2_io)]
            # Output raster should be same dimensions as raster 1
            self.assertEquals((oraster.RasterXSize, oraster.RasterYSize),
                              (raster1.RasterXSize, raster1.RasterYSize))
            orb, r1b, r2b = [x.GetRasterBand(1)
                             for x in (oraster, raster1, raster2)]
            # Min value of output should be >= the max minimum of inputs
            self.assertGreaterEqual(orb.GetStatistics(False, True)[0],
                                    max(r1b.GetStatistics(False, True)[0],
                                        r2b.GetStatistics(False, True)[0]))

            # Max value of output >=  max(minimum)+min(maximum) of inputs
            self.assertGreaterEqual(orb.GetStatistics(False, True)[1],
                                    max(r1b.GetStatistics(False, True)[0],
                                        r2b.GetStatistics(False, True)[0]) +
                                    min(r1b.GetStatistics(False, True)[1],
                                        r2b.GetStatistics(False, True)[1]))
        finally:
            if process:
                process.purge()

    def test_rastermath_multiply_by_value(self):
        """
        Test multiplying a raster by a value,
        and specifying output type (Float32)
        """
        raster1_io = RasterFileIO(
            name='A', uri=os.path.join(testfile_path, 'globalprecip.tif'))
        calc = 'A * 2'
        output_type = 'Float32'

        process = geo.RasterMathProcess(inputs=[raster1_io, ],
                                        calc=calc,
                                        output_type=output_type)
        try:
            process.compute()
            self.assertTrue(os.path.exists(process.output.uri))
            oraster, raster1 = [x.read() for x in (process.output, raster1_io)]
            # Output raster should be same dimensions as raster 1
            self.assertEquals((oraster.RasterXSize, oraster.RasterYSize),
                              (raster1.RasterXSize, raster1.RasterYSize))
            orb, r1b = [x.GetRasterBand(1) for x in (oraster, raster1)]
            # Maximum value of output should be 2x the max of input raster
            self.assertEqual(orb.GetStatistics(False, True)[1],
                             r1b.GetStatistics(False, True)[1] * 2)
            # Datatype of band should be Float32 (== gdal.GDT_Float32 == 6)
            self.assertEquals(6, orb.DataType)
            self.assertEquals(1.175494351E-38, orb.GetNoDataValue())

            # Each pixel of output raster should equal 2x input raster
            # unless it is a nodata value
            ora, r1a = [x.ReadAsArray() for x in (orb, r1b)]
            for x in range(raster1.RasterXSize):
                for y in range(raster1.RasterYSize):
                    if r1a[y, x] != r1b.GetNoDataValue():
                        self.assertEquals(ora[y, x], r1a[y, x] * 2)
        finally:
            if process:
                process.purge()

    def test_rastermath_logical_operators(self):
        """
        Test creation of a masked raster based on logical operators
        """
        raster1_io = RasterFileIO(
            name='A', uri=os.path.join(testfile_path, 'globalairtemp.tif'))
        calc = 'logical_or(logical_and(A >= 27000, A <= 28000), ' \
               'logical_and(A >= 30000, A <= 31000))'

        process = geo.RasterMathProcess(inputs=[raster1_io, ], calc=calc)
        try:
            process.compute()
            self.assertTrue(os.path.exists(process.output.uri))
            oraster, raster1 = [x.read() for x in (process.output, raster1_io)]
            # Output raster should be same dimensions as raster 1
            self.assertEquals((oraster.RasterXSize, oraster.RasterYSize),
                              (raster1.RasterXSize, raster1.RasterYSize))
            orb, r1b = [x.GetRasterBand(1) for x in (oraster, raster1)]
            # Maximum value of output should be 1
            self.assertEqual(orb.GetStatistics(False, True)[1], 1)
            # Minimum value of output should be 0
            self.assertEqual(orb.GetStatistics(False, True)[0], 0)
            # Pixels should be 1 where source is between 27K-28K or 30-31K
            ora, r1a = [x.ReadAsArray() for x in (orb, r1b)]
            self.assertTrue(ora[90, 10] == 1 and r1a[90, 10] == 30083)
            self.assertTrue(ora[160, 10] == 1 and r1a[160, 10] == 27074)
            # Pixels should be 0 where source is not between 27K-28K or 30-31K
            ora, r1a = [x.ReadAsArray() for x in (orb, r1b)]
            self.assertTrue(ora[120, 10] == 0 and r1a[120, 10] == 29623)
            self.assertTrue(ora[175, 10] == 0 and r1a[175, 10] == 23928)
        finally:
            if process:
                process.purge()

    def test_length(self):
        """
        Test LengthProcess for vector inputs
        """
        vector_roads = VectorFileIO(
            uri=os.path.join(testfile_path, 'iraq_roads.geojson'),
            filters=[('type', '=', 'motorway'), ('bridge', '=', 1)])
        process = geo.LengthProcess(inputs=[vector_roads])
        try:
            process.compute()
            with open(os.path.join(
                    testfile_path,
                    'length_process_results.json')) as exp:
                expected_json = json.load(exp)
            actual_json = json.loads(process.output.read(format=formats.JSON))
            self.assertEquals(len(expected_json['features']),
                              len(actual_json['features']))
        finally:
            if process:
                process.purge()

    def test_area(self):
        """
        Test AreaProcess for vector inputs
        """
        vector1_io = VectorFileIO(
            uri=os.path.join(testfile_path, 'baghdad_districts.geojson'),
            filters=[('NNAME', 'contains', '^B')])
        process = geo.AreaProcess(inputs=[vector1_io])
        try:
            process.compute()
            with open(os.path.join(
                    testfile_path,
                    'area_process_results.json')) as exp:
                expected_json = json.load(exp)
            actual_json = json.loads(process.output.read(format=formats.JSON))
            self.assertEquals(len(expected_json['features']),
                              len(actual_json['features']))
        finally:
            if process:
                process.purge()

    def test_cluster(self):
        """
        Test ClusterProcess for vector inputs
        """
        vector_io = VectorFileIO(
            name='input', uri=os.path.join(testfile_path,
                                           'baghdad_hospitals.geojson'))
        process = geo.ClusterProcess('num_hospitals', inputs=[vector_io])
        try:
            process.compute()
            with open(os.path.join(
                    testfile_path,
                    'cluster_process_results.json')) as exp:
                expected_json = json.load(exp)
            actual_json = json.loads(process.output.read(format=formats.JSON))
            self.assertEquals(len(expected_json['features']),
                              len(actual_json['features']))
        finally:
            if process:
                process.purge()

    def test_autocorrelation(self):
        """
        Test AutocorrelationProcess for vector inputs
        """
        vector_io = VectorFileIO(
            name='input', uri=os.path.join(testfile_path,
                                           'baghdad_hospitals.geojson'))
        process = geo.AutocorrelationProcess('num_hospitals',
                                             inputs=[vector_io])
        try:
            process.compute()
            with open(os.path.join(
                    testfile_path,
                    'autocorrelation_process_results.json')) as exp:
                expected_json = json.load(exp)
            actual_json = process.output.read(format=formats.JSON)
            self.assertEquals(expected_json['I'],
                              actual_json['I'])
        finally:
            if process:
                process.purge()

    def test_weight(self):
        """
        Test WeightProcess for vector inputs
        """
        vector_io = VectorFileIO(
            name='input', uri=os.path.join(testfile_path,
                                           'baghdad_hospitals.geojson'))
        process = geo.WeightProcess('knnW', inputs=[vector_io])
        try:
            process.compute()
            exp = pysal.open(os.path.join(testfile_path,
                                          'weight_process_result.gal'), 'r')
            expected_w = exp.read()
            exp.close()
            actual = process.output.read(format=formats.WEIGHT)
            self.assertEquals(expected_w.n,
                              actual.n)
        finally:
            if process:
                process.purge()

    def test_twitter_process(self):
        """
        Test TwitterProcess for twitter data
        """
        twitterData = open(os.path.join(testfile_path, 'twitter_feed.json')).read()
        twitterIO = TwitterIO()

        geojson = twitterIO.convertToGeojson(twitterData)
        with open(os.path.join(
                testfile_path,
                'twitter_process_results.json')) as exp:
            expected_json = json.load(exp)
        actual_json = json.loads(geojson)
        self.assertEquals(len(expected_json['features']),
                          len(actual_json['features']))<|MERGE_RESOLUTION|>--- conflicted
+++ resolved
@@ -23,15 +23,11 @@
 import pysal
 
 from gaia import formats
-<<<<<<< HEAD
+import gaia.geo as geo
 import gaia.geo.processes_vector as pv
 import gaia.geo.processes_raster as pr
 import gaia.geo.processes_twitter as tw
 from gaia.inputs import RasterFileIO, VectorFileIO, FeatureIO, TwitterIO
-=======
-import gaia.geo as geo
-from gaia.inputs import RasterFileIO, VectorFileIO, FeatureIO
->>>>>>> 799fd215
 
 testfile_path = os.path.join(os.path.dirname(
     os.path.realpath(__file__)), '../data')
