## Gaia

Gaia is a geospatial utilities plugin for [Girder](http://www.github.com/Girder/girder), jointly developed by  [Kitware](http://www.kitware.com) and
[Epidemico](http://epidemico.com).  It provides data processing, transformation, and analysis capabilities specifically targeted for spatial datasets.
Gaia is built on top of popular open source packages such as GDAL and GeoPandas. It will fetch data from multiple sources such as files and databases.

#### Documentation

Documentation for Gaia can be found at http://gaia.readthedocs.org.

#### Installation

System dependencies (Ubuntu):

    sudo apt-get update
<<<<<<< HEAD
    sudo apt-get install python-dev libgdal-dev
    sudo apt-get install libblas-dev liblapack-dev libatlas-base-dev gfortran
=======
    sudo apt-get install python-dev libgdal-dev gfortran libopenblas-dev liblapack-dev
>>>>>>> 1a9a0665

System dependencies (OS X):

    brew install gdal --with-postgresql

Gaia install:

    # The following 2 lines may or may not be necessary depending on your system:
    export CPLUS_INCLUDE_PATH=/usr/include/gdal
    export C_INCLUDE_PATH=/usr/include/gdal

    pip install -r requirements.txt
    pip install -r requirements-dev.txt
    pip install -e .

Gaia [![Build Status](https://jenkins.epidemi.co/buildStatus/icon?job=deploy-gaia-development)](https://jenkins.epidemi.co/job/deploy-gaia-development/) [![Coverage Status](https://coveralls.io/repos/OpenGeoscience/gaia/badge.svg)](https://coveralls.io/r/OpenGeoscience/gaia) [![Documentation Status](https://readthedocs.org/projects/gaia/badge/?version=latest)](https://readthedocs.org/projects/gaia/?badge=latest) [![Join the chat at https://gitter.im/OpenGeoscience/gaia](https://badges.gitter.im/Join%20Chat.svg)](https://gitter.im/OpenGeoscience/gaia?utm_source=badge&utm_medium=badge&utm_campaign=pr-badge&utm_content=badge)


#### License

Copyright 2015 Kitware Inc.

Licensed under the Apache License, Version 2.0 (the "License"); you may not use this file except in compliance with the License. You may obtain a copy of the License at

    http://www.apache.org/licenses/LICENSE-2.0


Unless required by applicable law or agreed to in writing, software distributed under the License is distributed on an "AS IS" BASIS, WITHOUT WARRANTIES OR CONDITIONS OF ANY KIND, either express or implied. See the License for the specific language governing permissions and limitations under the License.<|MERGE_RESOLUTION|>--- conflicted
+++ resolved
@@ -13,12 +13,7 @@
 System dependencies (Ubuntu):
 
     sudo apt-get update
-<<<<<<< HEAD
-    sudo apt-get install python-dev libgdal-dev
-    sudo apt-get install libblas-dev liblapack-dev libatlas-base-dev gfortran
-=======
-    sudo apt-get install python-dev libgdal-dev gfortran libopenblas-dev liblapack-dev
->>>>>>> 1a9a0665
+    sudo apt-get install python-dev libgdal-dev libblas-dev liblapack-dev libatlas-base-dev gfortran
 
 System dependencies (OS X):
 
